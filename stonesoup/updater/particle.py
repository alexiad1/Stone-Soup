# -*- coding: utf-8 -*-
from functools import lru_cache

from .base import Updater
from ..base import Property
from ..resampler import Resampler
from ..types.numeric import Probability
from ..types.particle import Particle
from ..types.prediction import ParticleMeasurementPrediction
from ..types.update import ParticleStateUpdate


class ParticleUpdater(Updater):
    """Simple Particle Updater

        Perform measurement update step in the standard Kalman Filter.
        """

    resampler = Property(Resampler,
                         doc='Resampler to prevent particle degeneracy')

    def update(self, hypothesis, **kwargs):
        """Particle Filter update step

        Parameters
        ----------
        hypothesis : :class:`~.Hypothesis`
            Hypothesis with predicted state and associated detection used for
            updating.

        Returns
        -------
        : :class:`~.ParticleState`
            The state posterior
        """
        if hypothesis.measurement.measurement_model is None:
            measurement_model = self.measurement_model
        else:
            measurement_model = hypothesis.measurement.measurement_model

        for particle in hypothesis.prediction.particles:
            particle.weight *= measurement_model.pdf(
                hypothesis.measurement, particle,
                **kwargs)

        # Normalise the weights
        sum_w = Probability.sum(
            i.weight for i in hypothesis.prediction.particles)
        for particle in hypothesis.prediction.particles:
            particle.weight /= sum_w

        # Resample
        new_particles = self.resampler.resample(
            hypothesis.prediction.particles)

        return ParticleStateUpdate(new_particles,
                                   hypothesis,
                                   timestamp=hypothesis.measurement.timestamp)

    @lru_cache()
    def predict_measurement(self, state_prediction, measurement_model=None,
                            **kwargs):

        if measurement_model is None:
            measurement_model = self.measurement_model

        new_particles = []
        for particle in state_prediction.particles:
            new_state_vector = measurement_model.function(
<<<<<<< HEAD
                particle, noise=0, **kwargs)
=======
                particle.state_vector, **kwargs)
>>>>>>> cf8879fc
            new_particles.append(
                Particle(new_state_vector,
                         weight=particle.weight,
                         parent=particle.parent))

        return ParticleMeasurementPrediction(
            new_particles, timestamp=state_prediction.timestamp)<|MERGE_RESOLUTION|>--- conflicted
+++ resolved
@@ -66,12 +66,7 @@
 
         new_particles = []
         for particle in state_prediction.particles:
-            new_state_vector = measurement_model.function(
-<<<<<<< HEAD
-                particle, noise=0, **kwargs)
-=======
-                particle.state_vector, **kwargs)
->>>>>>> cf8879fc
+            new_state_vector = measurement_model.function(particle, **kwargs)
             new_particles.append(
                 Particle(new_state_vector,
                          weight=particle.weight,
